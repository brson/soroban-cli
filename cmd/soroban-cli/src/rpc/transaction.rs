use soroban_env_host::xdr::{
    DiagnosticEvent, OperationBody, ReadXdr, SorobanAuthorizationEntry, SorobanTransactionData,
    Transaction, TransactionExt, VecM,
};

use crate::rpc::{Error, LogEvents, SimulateTransactionResponse};

// Apply the result of a simulateTransaction onto a transaction envelope, preparing it for
// submission to the network.
pub fn assemble(
    raw: &Transaction,
    simulation: &SimulateTransactionResponse,
    log_events: Option<LogEvents>,
) -> Result<Transaction, Error> {
    let mut tx = raw.clone();

    // Right now simulate.results is one-result-per-function, and assumes there is only one
    // operation in the txn, so we need to enforce that here. I (Paul) think that is a bug
    // in soroban-rpc.simulateTransaction design, and we should fix it there.
    // TODO: We should to better handling so non-soroban txns can be a passthrough here.
    if tx.operations.len() != 1 {
        return Err(Error::UnexpectedOperationCount {
            count: tx.operations.len(),
        });
    }

    // TODO: Should we keep this?
    let events = simulation
        .events
        .iter()
        .map(DiagnosticEvent::from_xdr_base64)
        .collect::<Result<Vec<_>, _>>()?;
    if !events.is_empty() {
        tracing::debug!(simulation_events=?events);
    }

    // update the fees of the actual transaction to meet the minimum resource fees.
    let mut fee = tx.fee;
    let classic_transaction_fees = crate::fee::Args::default().fee;
    if fee < classic_transaction_fees + simulation.min_resource_fee {
        fee = classic_transaction_fees + simulation.min_resource_fee;
    }

    let transaction_data = SorobanTransactionData::from_xdr_base64(&simulation.transaction_data)?;

    let mut op = tx.operations[0].clone();
    let auths = match &mut op.body {
        OperationBody::InvokeHostFunction(ref mut body) => {
            if simulation.results.len() != 1 {
                return Err(Error::UnexpectedSimulateTransactionResultSize {
                    length: simulation.results.len(),
                });
            }

            let auths = simulation
                .results
                .iter()
                .map(|r| {
                    VecM::try_from(
                        r.auth
                            .iter()
                            .map(SorobanAuthorizationEntry::from_xdr_base64)
                            .collect::<Result<Vec<_>, _>>()?,
                    )
                })
                .collect::<Result<Vec<_>, _>>()?;
            if !auths.is_empty() {
                body.auth = auths[0].clone();
            }
            auths
        }
        OperationBody::BumpFootprintExpiration(_) | OperationBody::RestoreFootprint(_) => {
            Vec::new()
        }
        _ => return Err(Error::UnsupportedOperationType),
    };
    if let Some(log) = log_events {
        log(&transaction_data.resources.footprint, &auths, &[], None);
    }

    tx.fee = fee;
    tx.operations = vec![op].try_into()?;
    tx.ext = TransactionExt::V1(transaction_data);
    Ok(tx)
}

#[cfg(test)]
mod tests {
    use super::*;

    use super::super::{Cost, SimulateHostFunctionResult};
    use soroban_env_host::xdr::{
        self, AccountId, ChangeTrustAsset, ChangeTrustOp, ExtensionPoint, Hash, HostFunction,
        InvokeContractArgs, InvokeHostFunctionOp, LedgerFootprint, Memo, MuxedAccount, Operation,
        Preconditions, PublicKey, ScAddress, ScSymbol, ScVal, SequenceNumber,
        SorobanAuthorizedFunction, SorobanAuthorizedInvocation, SorobanResources,
        SorobanTransactionData, Uint256, WriteXdr,
    };
    use stellar_strkey::ed25519::PublicKey as Ed25519PublicKey;

    const SOURCE: &str = "GBZXN7PIRZGNMHGA7MUUUF4GWPY5AYPV6LY4UV2GL6VJGIQRXFDNMADI";

    fn transaction_data() -> SorobanTransactionData {
        SorobanTransactionData {
            resources: SorobanResources {
                footprint: LedgerFootprint {
                    read_only: VecM::default(),
                    read_write: VecM::default(),
                },
                instructions: 0,
                read_bytes: 5,
                write_bytes: 0,
                extended_meta_data_size_bytes: 0,
            },
            refundable_fee: 0,
            ext: ExtensionPoint::V0,
        }
    }

    fn simulation_response() -> SimulateTransactionResponse {
        let source_bytes = Ed25519PublicKey::from_string(SOURCE).unwrap().0;
        let fn_auth = &SorobanAuthorizationEntry {
            credentials: xdr::SorobanCredentials::Address(xdr::SorobanAddressCredentials {
                address: ScAddress::Account(AccountId(PublicKey::PublicKeyTypeEd25519(Uint256(
                    source_bytes,
                )))),
                nonce: 0,
                signature_expiration_ledger: 0,
                signature: ScVal::Void,
            }),
            root_invocation: SorobanAuthorizedInvocation {
                function: SorobanAuthorizedFunction::ContractFn(InvokeContractArgs {
                    contract_address: ScAddress::Contract(Hash([0; 32])),
                    function_name: ScSymbol("fn".try_into().unwrap()),
                    args: VecM::default(),
                }),
                sub_invocations: VecM::default(),
            },
        };

        SimulateTransactionResponse {
            error: None,
            transaction_data: transaction_data().to_xdr_base64().unwrap(),
            events: Vec::default(),
            min_resource_fee: 115,
            results: vec![SimulateHostFunctionResult {
                auth: vec![fn_auth.to_xdr_base64().unwrap()],
                xdr: ScVal::U32(0).to_xdr_base64().unwrap(),
            }],
            cost: Cost {
                cpu_insns: "0".to_string(),
                mem_bytes: "0".to_string(),
            },
            latest_ledger: 3,
        }
    }

    fn single_contract_fn_transaction() -> Transaction {
        let source_bytes = Ed25519PublicKey::from_string(SOURCE).unwrap().0;
        Transaction {
            source_account: MuxedAccount::Ed25519(Uint256(source_bytes)),
            fee: 100,
            seq_num: SequenceNumber(0),
            cond: Preconditions::None,
            memo: Memo::None,
            operations: vec![Operation {
                source_account: None,
                body: OperationBody::InvokeHostFunction(InvokeHostFunctionOp {
                    host_function: HostFunction::InvokeContract(InvokeContractArgs {
                        contract_address: ScAddress::Contract(Hash([0x0; 32])),
                        function_name: ScSymbol::default(),
                        args: VecM::default(),
                    }),
                    auth: VecM::default(),
                }),
            }]
            .try_into()
            .unwrap(),
            ext: TransactionExt::V0,
        }
    }

    #[test]
    fn test_assemble_transaction_updates_tx_data_from_simulation_response() {
        let sim = simulation_response();
        let txn = single_contract_fn_transaction();
        let Ok(result) = assemble(&txn, &sim, None) else {
            panic!("assemble failed");
        };

        // validate it auto updated the tx fees from sim response fees
        // since it was greater than tx.fee
        assert_eq!(215, result.fee);

        // validate it updated sorobantransactiondata block in the tx ext
        assert_eq!(TransactionExt::V1(transaction_data()), result.ext);
    }

    #[test]
    fn test_assemble_transaction_adds_the_auth_to_the_host_function() {
        let sim = simulation_response();
        let txn = single_contract_fn_transaction();
        let Ok(result) = assemble(&txn, &sim, None) else {
            panic!("assemble failed");
        };

        assert_eq!(1, result.operations.len());
        let OperationBody::InvokeHostFunction(ref op) = result.operations[0].body else {
            panic!("unexpected operation type: {:#?}", result.operations[0]);
        };

        assert_eq!(1, op.auth.len());
        let auth = &op.auth[0];

<<<<<<< HEAD
        let xdr::SorobanAuthorizedFunction::ContractFn(xdr::SorobanAuthorizedContractFunction {
            ref function_name,
            ..
        }) = auth.root_invocation.function
        else {
=======
        let xdr::SorobanAuthorizedFunction::ContractFn(InvokeContractArgs{ ref function_name, .. }) = auth.root_invocation.function else {
>>>>>>> 0d0af89d
            panic!("unexpected function type");
        };
        assert_eq!("fn".to_string(), format!("{}", function_name.0));

        let xdr::SorobanCredentials::Address(xdr::SorobanAddressCredentials {
            address:
                xdr::ScAddress::Account(xdr::AccountId(xdr::PublicKey::PublicKeyTypeEd25519(address))),
            ..
        }) = &auth.credentials
        else {
            panic!("unexpected credentials type");
        };
        assert_eq!(
            SOURCE.to_string(),
            stellar_strkey::ed25519::PublicKey(address.0).to_string()
        );
    }

    #[test]
    fn test_assemble_transaction_errors_for_non_invokehostfn_ops() {
        let source_bytes = Ed25519PublicKey::from_string(SOURCE).unwrap().0;
        let txn = Transaction {
            source_account: MuxedAccount::Ed25519(Uint256(source_bytes)),
            fee: 100,
            seq_num: SequenceNumber(0),
            cond: Preconditions::None,
            memo: Memo::None,
            operations: vec![Operation {
                source_account: None,
                body: OperationBody::ChangeTrust(ChangeTrustOp {
                    line: ChangeTrustAsset::Native,
                    limit: 0,
                }),
            }]
            .try_into()
            .unwrap(),
            ext: TransactionExt::V0,
        };

        let result = assemble(
            &txn,
            &SimulateTransactionResponse {
                error: None,
                transaction_data: transaction_data().to_xdr_base64().unwrap(),
                events: Vec::default(),
                min_resource_fee: 115,
                results: vec![],
                cost: Cost {
                    cpu_insns: "0".to_string(),
                    mem_bytes: "0".to_string(),
                },
                latest_ledger: 3,
            },
            None,
        );

        match result {
            Err(Error::UnsupportedOperationType) => {}
            r => panic!("expected unsupportOperationType error, got: {r:#?}"),
        }
    }

    #[test]
    fn test_assemble_transaction_errors_for_errors_for_mismatched_simulation() {
        let txn = single_contract_fn_transaction();

        let result = assemble(
            &txn,
            &SimulateTransactionResponse {
                error: None,
                transaction_data: transaction_data().to_xdr_base64().unwrap(),
                events: Vec::default(),
                min_resource_fee: 115,
                results: vec![],
                cost: Cost {
                    cpu_insns: "0".to_string(),
                    mem_bytes: "0".to_string(),
                },
                latest_ledger: 3,
            },
            None,
        );

        match result {
            Err(Error::UnexpectedSimulateTransactionResultSize { length }) => {
                assert_eq!(0, length);
            }
            r => panic!("expected UnexpectedSimulateTransactionResultSize error, got: {r:#?}"),
        }
    }
}<|MERGE_RESOLUTION|>--- conflicted
+++ resolved
@@ -212,15 +212,11 @@
         assert_eq!(1, op.auth.len());
         let auth = &op.auth[0];
 
-<<<<<<< HEAD
-        let xdr::SorobanAuthorizedFunction::ContractFn(xdr::SorobanAuthorizedContractFunction {
+        let xdr::SorobanAuthorizedFunction::ContractFn(xdr::InvokeContractArgs {
             ref function_name,
             ..
         }) = auth.root_invocation.function
         else {
-=======
-        let xdr::SorobanAuthorizedFunction::ContractFn(InvokeContractArgs{ ref function_name, .. }) = auth.root_invocation.function else {
->>>>>>> 0d0af89d
             panic!("unexpected function type");
         };
         assert_eq!("fn".to_string(), format!("{}", function_name.0));
